--- conflicted
+++ resolved
@@ -54,8 +54,6 @@
         Args:
             info: Information about the step run.
             entrypoint_command: Command that executes the step.
-<<<<<<< HEAD
-            resource_configuration: The resource configuration for this step.
         """
 
 
@@ -87,6 +85,4 @@
 
         Returns:
             The implementation class for this flavor.
-=======
->>>>>>> 5b681c4d
         """