#  Copyright (c) ZenML GmbH 2021. All Rights Reserved.
#
#  Licensed under the Apache License, Version 2.0 (the "License");
#  you may not use this file except in compliance with the License.
#  You may obtain a copy of the License at:
#
#       https://www.apache.org/licenses/LICENSE-2.0
#
#  Unless required by applicable law or agreed to in writing, software
#  distributed under the License is distributed on an "AS IS" BASIS,
#  WITHOUT WARRANTIES OR CONDITIONS OF ANY KIND, either express
#  or implied. See the License for the specific language governing
#  permissions and limitations under the License.
"""Utility functions for source code.

These utils are predicated on the following definitions:

* class_source: This is a python-import type path to a class, e.g.
    some.mod.class
* module_source: This is a python-import type path to a module, e.g. some.mod
* file_path, relative_path, absolute_path: These are file system paths.
* source: This is a class_source or module_source. If it is a class_source, it
    can also be optionally pinned.
* pin: Whatever comes after the `@` symbol from a source, usually the git sha
    or the version of zenml as a string.
"""
import hashlib
import importlib
import inspect
import os
import pathlib
import site
import sys
import types
from contextlib import contextmanager
from types import (
    CodeType,
    FrameType,
    FunctionType,
    MethodType,
    ModuleType,
    TracebackType,
)
from typing import Any, Callable, Iterator, List, Optional, Type, Union

from zenml import __version__
from zenml.constants import APP_NAME
from zenml.enums import StackComponentType
from zenml.environment import Environment
from zenml.logger import get_logger
from zenml.stack import StackComponent

logger = get_logger(__name__)


def is_standard_pin(pin: str) -> bool:
    """Returns `True` if pin is valid ZenML pin, else False.

    Args:
        pin: potential ZenML pin like 'zenml_0.1.1'

    Returns:
        `True` if pin is valid ZenML pin, else False.
    """
    if pin.startswith(f"{APP_NAME}_"):
        return True
    return False


def is_inside_repository(file_path: str) -> bool:
    """Returns whether a file is inside a zenml repository.

    Args:
        file_path: A file path.

    Returns:
        `True` if the file is inside a zenml repository, else `False`.
    """
    from zenml.repository import Repository

    repo_path = Repository.find_repository()
    if not repo_path:
        return False

    repo_path = repo_path.resolve()
    absolute_file_path = pathlib.Path(file_path).resolve()
    return repo_path in absolute_file_path.parents


def is_third_party_module(file_path: str) -> bool:
    """Returns whether a file belongs to a third party package.

    Args:
        file_path: A file path.

    Returns:
        `True` if the file belongs to a third party package, else `False`.
    """
    absolute_file_path = pathlib.Path(file_path).resolve()

    for path in site.getsitepackages() + [site.getusersitepackages()]:
        if pathlib.Path(path).resolve() in absolute_file_path.parents:
            return True

    return False


def create_zenml_pin() -> str:
    """Creates a ZenML pin for source pinning from release version.

    Returns:
        ZenML pin.
    """
    return f"{APP_NAME}_{__version__}"


def resolve_standard_source(source: str) -> str:
    """Creates a ZenML pin for source pinning from release version.

    Args:
        source: class_source e.g. this.module.Class.

    Returns:
        ZenML pin.

    Raises:
        AssertionError: If source is already pinned.
    """
    if "@" in source:
        raise AssertionError(f"source {source} is already pinned.")
    pin = create_zenml_pin()
    return f"{source}@{pin}"


def is_standard_source(source: str) -> bool:
    """Returns `True` if source is a standard ZenML source.

    Args:
        source: class_source e.g. this.module.Class[@pin].

    Returns:
        `True` if source is a standard ZenML source, else `False`.
    """
    if source.split(".")[0] == "zenml":
        return True
    return False


def get_class_source_from_source(source: str) -> str:
    """Gets class source from source, i.e. module.path@version, returns version.

    Args:
        source: source pointing to potentially pinned sha.

    Returns:
        class_source e.g. this.module.Class.
    """
    # source need not even be pinned
    return source.split("@")[0]


def get_module_source_from_source(source: str) -> str:
    """Gets module source from source.

    For example `some.module.file.class@version` would
    return `some.module`.

    Args:
        source: source pointing to potentially pinned sha.

    Returns:
        module_source e.g. some.module.
    """
    class_source = get_class_source_from_source(source)
    return ".".join(class_source.split(".")[:-2])


def get_module_source_from_module(module: ModuleType) -> str:
    """Gets the source of the supplied module.

    E.g.:

      * a `/home/myrepo/src/run.py` module running as the main module returns
      `run` if no repository root is specified.

      * a `/home/myrepo/src/run.py` module running as the main module returns
      `src.run` if the repository root is configured in `/home/myrepo`

      * a `/home/myrepo/src/pipeline.py` module not running as the main module
      returns `src.pipeline` if the repository root is configured in
      `/home/myrepo`

      * a `/home/myrepo/src/pipeline.py` module not running as the main module
      returns `pipeline` if no repository root is specified and the main
      module is also in `/home/myrepo/src`.

      * a `/home/step.py` module not running as the main module
      returns `step` if the CWD is /home and the repository root or the main
      module are in a different path (e.g. `/home/myrepo/src`).

    Args:
        module: the module to get the source of.

    Returns:
        The source of the main module.

    Raises:
        RuntimeError: if the module is not loaded from a file
    """
    if not hasattr(module, "__file__") or not module.__file__:
        if module.__name__ == "__main__":
            raise RuntimeError(
                f"{module} module was not loaded from a file. Cannot "
                "determine the module root path."
            )
        return module.__name__
    module_path = os.path.abspath(module.__file__)

    root_path = get_source_root_path()

    if not module_path.startswith(root_path):
        root_path = os.getcwd()
        logger.warning(
            "User module %s is not in the source root. Using current "
            "directory %s instead to resolve module source.",
            module,
            root_path,
        )

    # Remove root_path from module_path to get relative path left over
    module_path = module_path.replace(root_path, "")[1:]

    # Kick out the .py and replace `/` with `.` to get the module source
    module_path = module_path.replace(".py", "")
    module_source = module_path.replace(os.path.sep, ".")

    logger.debug(
        f"Resolved module source for module {module} to: {module_source}"
    )

    return module_source


def get_relative_path_from_module_source(module_source: str) -> str:
    """Get a directory path from module, relative to root of the package tree.

    E.g. zenml.core.step will return zenml/core/step.

    Args:
        module_source: A module e.g. zenml.core.step

    Returns:
        A relative path e.g. zenml/core/step.
    """
    return module_source.replace(".", os.path.sep)


def get_absolute_path_from_module_source(module: str) -> str:
    """Get a directory path from module source.

    E.g. `zenml.core.step` will return `full/path/to/zenml/core/step`.

    Args:
        module: A module e.g. `zenml.core.step`.

    Returns:
        An absolute path e.g. `full/path/to/zenml/core/step`.
    """
    mod = importlib.import_module(module)
    return mod.__path__[0]


def get_source_root_path() -> str:
    """Gets repository root path or the source root path of the current process.

    E.g.:

      * if the process was started by running a `run.py` file under
      `full/path/to/my/run.py`, and the repository root is configured at
      `full/path`, the source root path is `full/path`.

      * same case as above, but when there is no repository root configured,
      the source root path is `full/path/to/my`.

    Returns:
        The source root path of the current process.

    Raises:
        RuntimeError: if the main module was not started or determined.
    """
    from zenml.repository import Repository

    repo_root = Repository.find_repository()
    if repo_root:
        logger.debug("Using repository root as source root: %s", repo_root)
        return str(repo_root.resolve())

    main_module = sys.modules.get("__main__")
    if main_module is None:
        raise RuntimeError(
            "Could not determine the main module used to run the current "
            "process."
        )

    if not hasattr(main_module, "__file__") or not main_module.__file__:
        raise RuntimeError(
            "Main module was not started from a file. Cannot "
            "determine the module root path."
        )
    path = pathlib.Path(main_module.__file__).resolve().parent

    logger.debug("Using main module location as source root: %s", path)
    return str(path)


def get_module_source_from_class(
    class_: Union[Type[Any], str]
) -> Optional[str]:
    """Takes class input and returns module_source.

    If class is already string then returns the same.

    Args:
        class_: object of type class.

    Returns:
        module_source of class.

    Raises:
        AssertionError: if step_type is neither a class nor a string.
    """
    if isinstance(class_, str):
        module_source = class_
    else:
        # Infer it from the class provided
        if not inspect.isclass(class_):
            raise AssertionError("step_type is neither string nor class.")
        module_source = class_.__module__ + "." + class_.__name__
    return module_source


def get_source(value: Any) -> str:
    """Returns the source code of an object.

    If executing within a IPython kernel environment, then this monkey-patches
    `inspect` module temporarily with a workaround to get source from the cell.

    Args:
        value: object to get source from.

    Returns:
        Source code of object.
    """
    if Environment.in_notebook():
        # Monkey patch inspect.getfile temporarily to make getsource work.
        # Source: https://stackoverflow.com/questions/51566497/
        def _new_getfile(
            object: Any,
            _old_getfile: Callable[
                [
                    Union[
                        ModuleType,
                        Type[Any],
                        MethodType,
                        FunctionType,
                        TracebackType,
                        FrameType,
                        CodeType,
                        Callable[..., Any],
                    ]
                ],
                str,
            ] = inspect.getfile,
        ) -> Any:
            if not inspect.isclass(object):
                return _old_getfile(object)

            # Lookup by parent module (as in current inspect)
            if hasattr(object, "__module__"):
                object_ = sys.modules.get(object.__module__)
                if hasattr(object_, "__file__"):
                    return object_.__file__  # type: ignore[union-attr]

            # If parent module is __main__, lookup by methods
            for name, member in inspect.getmembers(object):
                if (
                    inspect.isfunction(member)
                    and object.__qualname__ + "." + member.__name__
                    == member.__qualname__
                ):
                    return inspect.getfile(member)
            else:
                raise TypeError(f"Source for {object!r} not found.")

        # Monkey patch, compute source, then revert monkey patch.
        _old_getfile = inspect.getfile
        inspect.getfile = _new_getfile
        try:
            src = inspect.getsource(value)
        finally:
            inspect.getfile = _old_getfile
    else:
        # Use standard inspect if running outside a notebook
        src = inspect.getsource(value)
    return src


def get_hashed_source(value: Any) -> str:
    """Returns a hash of the objects source code.

    Args:
        value: object to get source from.

    Returns:
        Hash of source code.

    Raises:
        TypeError: If unable to compute the hash.
    """
    try:
        source_code = get_source(value)
    except TypeError:
        raise TypeError(
            f"Unable to compute the hash of source code of object: {value}."
        )
    return hashlib.sha256(source_code.encode("utf-8")).hexdigest()


def resolve_class(class_: Type[Any]) -> str:
    """Resolves a class into a serializable source string.

    For classes that are not built-in nor imported from a Python package, the
    `get_source_root_path` function is used to determine the root path
    relative to which the class source is resolved.

    Args:
        class_: A Python Class reference.

    Returns:
        source_path e.g. this.module.Class.
    """
    initial_source = class_.__module__ + "." + class_.__name__
    if is_standard_source(initial_source):
        return resolve_standard_source(initial_source)

    try:
        file_path = inspect.getfile(class_)
    except TypeError:
        # builtin file
        return initial_source

    if initial_source.startswith("__main__") or is_third_party_module(
        file_path
    ):
        return initial_source

    # Regular user file -> get the full module path relative to the
    # source root.
    module_source = get_module_source_from_module(
        sys.modules[class_.__module__]
    )

    # ENG-123 Sanitize for Windows OS
    # module_source = module_source.replace("\\", ".")

    logger.debug(f"Resolved class {class_} to {module_source}")

    return module_source + "." + class_.__name__


def import_class_by_path(class_path: str) -> Type[Any]:
    """Imports a class based on a given path.

    Args:
        class_path: str, class_source e.g. this.module.Class

    Returns:
        the given class
    """
    modulename, classname = class_path.rsplit(".", 1)
    mod = importlib.import_module(modulename)
    return getattr(mod, classname)  # type: ignore[no-any-return]


@contextmanager
def prepend_python_path(paths: List[str]) -> Iterator[None]:
    """Simple context manager to help import module within the repo.

    Args:
        paths: paths to prepend to sys.path

    Yields:
        None
    """
    try:
        # Entering the with statement
        for path in paths:
            sys.path.insert(0, path)
        yield
    finally:
        # Exiting the with statement
        for path in paths:
            sys.path.remove(path)


def load_source_path_class(
    source: str, import_path: Optional[str] = None
) -> Type[Any]:
    """Loads a Python class from the source.

    Args:
        source: class_source e.g. this.module.Class[@sha]
        import_path: optional path to add to python path

    Returns:
        the given class
    """
    from zenml.repository import Repository

    repo_root = Repository.find_repository()
    if not import_path and repo_root:
        import_path = str(repo_root)

    if "@" in source:
        source = source.split("@")[0]

    if import_path is not None:
        with prepend_python_path([import_path]):
            logger.debug(
                f"Loading class {source} with import path {import_path}"
            )
            return import_class_by_path(source)
    return import_class_by_path(source)


def import_python_file(file_path: str, zen_root: str) -> types.ModuleType:
    """Imports a python file in relationship to the zen root.

    Args:
        file_path: Path to python file that should be imported.
        zen_root: Path to current zenml root

    Returns:
        imported module: Module
    """
    file_path = os.path.abspath(file_path)
    module_path = os.path.relpath(file_path, zen_root)
<<<<<<< HEAD
    # module_name = os.path.splitext(os.path.basename(file_path))[0]

    # In case the module is already fully or partially imported and the module
    #  path is something like materializer.materializer the full path needs to
    #  be checked for in the sys.modules to avoid getting an empty namespace
    #  module
    module_name = os.path.splitext(os.path.relpath(module_path, os.getcwd()))[
        0
    ].replace(os.path.sep, ".")

    if module_name in sys.modules:
        del sys.modules[module_name]
=======
    module_name = os.path.splitext(module_path)[0].replace(os.path.sep, ".")

    if module_name in sys.modules:
        del sys.modules[module_name]
        # Add directory of python file to PYTHONPATH so we can import it
>>>>>>> c089c52a
        with prepend_python_path([zen_root]):
            module = importlib.import_module(module_name)
        return module
    else:
<<<<<<< HEAD
=======
        # Add directory of python file to PYTHONPATH so we can import it
>>>>>>> c089c52a
        with prepend_python_path([zen_root]):
            module = importlib.import_module(module_name)
        return module


def validate_flavor_source(
    source: str, component_type: StackComponentType
) -> Type[StackComponent]:
    """Import a StackComponent class from a given source and validate its type.

    Args:
        source: source path of the implementation
        component_type: the type of the stack component

    Returns:
        the imported class

    Raises:
        ValueError: If ZenML cannot find the given module path
        TypeError: If the given module path does not point to a subclass of a
            StackComponent which has the right component type.
    """
    try:
        stack_component_class = load_source_path_class(source)
    except (ValueError, AttributeError, ImportError) as e:
        raise ValueError(
            f"ZenML can not import the flavor class '{source}': {e}"
        )

    if not issubclass(stack_component_class, StackComponent):
        raise TypeError(
            f"The source '{source}' does not point to a subclass of the ZenML"
            f"StackComponent."
        )

    if stack_component_class.TYPE != component_type:  # noqa
        raise TypeError(
            f"The source points to a {stack_component_class.TYPE}, not a "  # noqa
            f"{component_type}."
        )

    return stack_component_class  # noqa<|MERGE_RESOLUTION|>--- conflicted
+++ resolved
@@ -545,34 +545,16 @@
     """
     file_path = os.path.abspath(file_path)
     module_path = os.path.relpath(file_path, zen_root)
-<<<<<<< HEAD
-    # module_name = os.path.splitext(os.path.basename(file_path))[0]
-
-    # In case the module is already fully or partially imported and the module
-    #  path is something like materializer.materializer the full path needs to
-    #  be checked for in the sys.modules to avoid getting an empty namespace
-    #  module
-    module_name = os.path.splitext(os.path.relpath(module_path, os.getcwd()))[
-        0
-    ].replace(os.path.sep, ".")
-
-    if module_name in sys.modules:
-        del sys.modules[module_name]
-=======
     module_name = os.path.splitext(module_path)[0].replace(os.path.sep, ".")
 
     if module_name in sys.modules:
         del sys.modules[module_name]
         # Add directory of python file to PYTHONPATH so we can import it
->>>>>>> c089c52a
         with prepend_python_path([zen_root]):
             module = importlib.import_module(module_name)
         return module
     else:
-<<<<<<< HEAD
-=======
         # Add directory of python file to PYTHONPATH so we can import it
->>>>>>> c089c52a
         with prepend_python_path([zen_root]):
             module = importlib.import_module(module_name)
         return module
